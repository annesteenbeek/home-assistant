"""
Support for lights under the iGlo brand.

For more details about this platform, please refer to the documentation at
https://home-assistant.io/components/light.iglo/
"""
import logging
import math

import voluptuous as vol

from homeassistant.const import (CONF_HOST, CONF_NAME, CONF_PORT)
from homeassistant.components.light import (
    ATTR_BRIGHTNESS, ATTR_HS_COLOR, ATTR_COLOR_TEMP,
    SUPPORT_BRIGHTNESS, SUPPORT_COLOR_TEMP, SUPPORT_COLOR,
    Light, PLATFORM_SCHEMA
)
import homeassistant.util.color as color_util

import homeassistant.helpers.config_validation as cv
import homeassistant.util.color as color_util

REQUIREMENTS = ['iglo==1.1.3']

_LOGGER = logging.getLogger(__name__)

DEFAULT_NAME = 'iGlo Light'
DEFAULT_PORT = 8080

PLATFORM_SCHEMA = PLATFORM_SCHEMA.extend({
    vol.Required(CONF_HOST): cv.string,
    vol.Optional(CONF_NAME, default=DEFAULT_NAME): cv.string,
    vol.Optional(CONF_PORT, default=DEFAULT_PORT): cv.string,
})


def setup_platform(hass, config, add_devices, discovery_info=None):
    """Set up the iGlo lighs."""
    host = config.get(CONF_HOST)
    name = config.get(CONF_NAME)
    port = config.get(CONF_PORT)
    add_devices([IGloLamp(name, host, port)], True)


class IGloLamp(Light):
    """Representation of an iGlo light."""

    def __init__(self, name, host, port):
        """Initialize the light."""
        from iglo import Lamp
        self._name = name
        self._lamp = Lamp(0, host, port)
        self._on = True
        self._brightness = 255
        self._hs = (0, 0)
        self._color_temp = 0

    @property
    def name(self):
        """Return the name of the light."""
        return self._name

    @property
    def brightness(self):
        """Return the brightness of this light between 0..255."""
        return int((self._brightness / 200.0) * 255)

    @property
    def color_temp(self):
        """Return the color temperature."""
        return color_util.color_temperature_kelvin_to_mired(self._color_temp)

    @property
    def min_mireds(self):
        """Return the coldest color_temp that this light supports."""
        return math.ceil(color_util.color_temperature_kelvin_to_mired(
            self._lamp.max_kelvin))

    @property
    def max_mireds(self):
        """Return the warmest color_temp that this light supports."""
        return math.ceil(color_util.color_temperature_kelvin_to_mired(
            self._lamp.min_kelvin))

    @property
    def hs_color(self):
        """Return the hs value."""
        return self._hs

    @property
    def supported_features(self):
        """Flag supported features."""
        return SUPPORT_BRIGHTNESS | SUPPORT_COLOR_TEMP | SUPPORT_COLOR

    @property
    def is_on(self):
        """Return true if light is on."""
        return self._on

    def turn_on(self, **kwargs):
        """Turn the light on."""
        if not self._on:
            self._lamp.switch(True)
        if ATTR_BRIGHTNESS in kwargs:
            brightness = int((kwargs[ATTR_BRIGHTNESS] / 255.0) * 200.0)
            self._lamp.brightness(brightness)
            return

        if ATTR_HS_COLOR in kwargs:
            rgb = color_util.color_hs_to_RGB(*kwargs[ATTR_HS_COLOR])
            self._lamp.rgb(*rgb)
            return

        if ATTR_COLOR_TEMP in kwargs:
            kelvin = int(color_util.color_temperature_mired_to_kelvin(
                kwargs[ATTR_COLOR_TEMP]))
            self._lamp.white(kelvin)
            return

    def turn_off(self, **kwargs):
        """Turn the light off."""
        self._lamp.switch(False)

    def update(self):
        """Update light status."""
        state = self._lamp.state()
        self._on = state['on']
        self._brightness = state['brightness']
<<<<<<< HEAD
        self._hs = color_util.color_RGB_to_hs(*state['rgb'])
        self._color_temp = 255 - state['white']
=======
        self._rgb = state['rgb']
        self._color_temp = state['white']
>>>>>>> 2cfbd0dc
<|MERGE_RESOLUTION|>--- conflicted
+++ resolved
@@ -15,7 +15,6 @@
     SUPPORT_BRIGHTNESS, SUPPORT_COLOR_TEMP, SUPPORT_COLOR,
     Light, PLATFORM_SCHEMA
 )
-import homeassistant.util.color as color_util
 
 import homeassistant.helpers.config_validation as cv
 import homeassistant.util.color as color_util
@@ -126,10 +125,5 @@
         state = self._lamp.state()
         self._on = state['on']
         self._brightness = state['brightness']
-<<<<<<< HEAD
         self._hs = color_util.color_RGB_to_hs(*state['rgb'])
-        self._color_temp = 255 - state['white']
-=======
-        self._rgb = state['rgb']
-        self._color_temp = state['white']
->>>>>>> 2cfbd0dc
+        self._color_temp = state['white']