"""
Support for Hyperion remotes.

For more details about this platform, please refer to the documentation at
https://home-assistant.io/components/light.hyperion/
"""
import json
import logging
import socket

import voluptuous as vol

from homeassistant.components.light import (
<<<<<<< HEAD
    ATTR_BRIGHTNESS, ATTR_HS_COLOR, SUPPORT_BRIGHTNESS, SUPPORT_COLOR, Light,
    PLATFORM_SCHEMA)
=======
    ATTR_BRIGHTNESS, ATTR_RGB_COLOR, ATTR_EFFECT, SUPPORT_BRIGHTNESS,
    SUPPORT_RGB_COLOR, SUPPORT_EFFECT, Light, PLATFORM_SCHEMA)
>>>>>>> 2cfbd0dc
from homeassistant.const import (CONF_HOST, CONF_PORT, CONF_NAME)
import homeassistant.helpers.config_validation as cv
import homeassistant.util.color as color_util

_LOGGER = logging.getLogger(__name__)

CONF_DEFAULT_COLOR = 'default_color'
CONF_PRIORITY = 'priority'
CONF_HDMI_PRIORITY = 'hdmi_priority'
CONF_EFFECT_LIST = 'effect_list'

DEFAULT_COLOR = [255, 255, 255]
DEFAULT_NAME = 'Hyperion'
DEFAULT_PORT = 19444
DEFAULT_PRIORITY = 128
DEFAULT_HDMI_PRIORITY = 880
DEFAULT_EFFECT_LIST = ['HDMI', 'Cinema brighten lights', 'Cinema dim lights',
                       'Knight rider', 'Blue mood blobs', 'Cold mood blobs',
                       'Full color mood blobs', 'Green mood blobs',
                       'Red mood blobs', 'Warm mood blobs',
                       'Police Lights Single', 'Police Lights Solid',
                       'Rainbow mood', 'Rainbow swirl fast',
                       'Rainbow swirl', 'Random', 'Running dots',
                       'System Shutdown', 'Snake', 'Sparks Color', 'Sparks',
                       'Strobe blue', 'Strobe Raspbmc', 'Strobe white',
                       'Color traces', 'UDP multicast listener',
                       'UDP listener', 'X-Mas']

<<<<<<< HEAD
SUPPORT_HYPERION = SUPPORT_BRIGHTNESS | SUPPORT_COLOR
=======
SUPPORT_HYPERION = (SUPPORT_RGB_COLOR | SUPPORT_BRIGHTNESS | SUPPORT_EFFECT)
>>>>>>> 2cfbd0dc

PLATFORM_SCHEMA = PLATFORM_SCHEMA.extend({
    vol.Required(CONF_HOST): cv.string,
    vol.Required(CONF_PORT, default=DEFAULT_PORT): cv.port,
    vol.Optional(CONF_DEFAULT_COLOR, default=DEFAULT_COLOR):
    vol.All(list, vol.Length(min=3, max=3),
            [vol.All(vol.Coerce(int), vol.Range(min=0, max=255))]),
    vol.Optional(CONF_NAME, default=DEFAULT_NAME): cv.string,
    vol.Optional(CONF_PRIORITY, default=DEFAULT_PRIORITY): cv.positive_int,
    vol.Optional(CONF_HDMI_PRIORITY,
                 default=DEFAULT_HDMI_PRIORITY): cv.positive_int,
    vol.Optional(CONF_EFFECT_LIST,
                 default=DEFAULT_EFFECT_LIST): vol.All(cv.ensure_list,
                                                       [cv.string]),
})


def setup_platform(hass, config, add_devices, discovery_info=None):
    """Set up a Hyperion server remote."""
    host = config.get(CONF_HOST)
    port = config.get(CONF_PORT)
    priority = config.get(CONF_PRIORITY)
    hdmi_priority = config.get(CONF_HDMI_PRIORITY)
    default_color = config.get(CONF_DEFAULT_COLOR)
    effect_list = config.get(CONF_EFFECT_LIST)

    device = Hyperion(config.get(CONF_NAME), host, port, priority,
                      default_color, hdmi_priority, effect_list)

    if device.setup():
        add_devices([device])
        return True
    return False


class Hyperion(Light):
    """Representation of a Hyperion remote."""

    def __init__(self, name, host, port, priority, default_color,
                 hdmi_priority, effect_list):
        """Initialize the light."""
        self._host = host
        self._port = port
        self._name = name
        self._priority = priority
        self._hdmi_priority = hdmi_priority
        self._default_color = default_color
<<<<<<< HEAD
        self._hs_color = [0, 0]
        self._brightness = 0
=======
        self._rgb_color = [0, 0, 0]
        self._rgb_mem = [0, 0, 0]
        self._brightness = 255
        self._icon = 'mdi:lightbulb'
        self._effect_list = effect_list
        self._effect = None
        self._skip_update = False
>>>>>>> 2cfbd0dc

    @property
    def name(self):
        """Return the name of the light."""
        return self._name

    @property
<<<<<<< HEAD
    def hs_color(self):
        """Return last hs color value set."""
        return self._hs_color
=======
    def brightness(self):
        """Return the brightness of this light between 0..255."""
        return self._brightness

    @property
    def rgb_color(self):
        """Return last RGB color value set."""
        return self._rgb_color
>>>>>>> 2cfbd0dc

    @property
    def is_on(self):
        """Return true if not black."""
        return self._brightness > 0

    @property
    def icon(self):
        """Return state specific icon."""
        return self._icon

    @property
    def effect(self):
        """Return the current effect."""
        return self._effect

    @property
    def effect_list(self):
        """Return the list of supported effects."""
        return self._effect_list

    @property
    def supported_features(self):
        """Flag supported features."""
        return SUPPORT_HYPERION

    def turn_on(self, **kwargs):
        """Turn the lights on."""
<<<<<<< HEAD
        if ATTR_HS_COLOR in kwargs:
            self._hs_color = kwargs[ATTR_HS_COLOR]
        elif ATTR_BRIGHTNESS in kwargs:
            self._brightness = kwargs[ATTR_BRIGHTNESS]
        else:
            hsv = color_util.color_RGB_to_hsv(*self._default_color)
            self._hs_color = hsv[:2]
            self._brightness = hsv[2]

        rgb = color_util.color_hsv_to_RGB(
            self._hs_color[0], self._hs_color[1], self._brightness)
=======
        if ATTR_RGB_COLOR in kwargs:
            rgb_color = kwargs[ATTR_RGB_COLOR]
        elif self._rgb_mem == [0, 0, 0]:
            rgb_color = self._default_color
        else:
            rgb_color = self._rgb_mem

        if ATTR_BRIGHTNESS in kwargs:
            brightness = kwargs[ATTR_BRIGHTNESS]
        else:
            brightness = self._brightness

        if ATTR_EFFECT in kwargs:
            self._skip_update = True
            self._effect = kwargs[ATTR_EFFECT]
            if self._effect == 'HDMI':
                self.json_request({'command': 'clearall'})
                self._icon = 'mdi:video-input-hdmi'
                self._brightness = 255
                self._rgb_color = [125, 125, 125]
            else:
                self.json_request({
                    'command': 'effect',
                    'priority': self._priority,
                    'effect': {'name': self._effect}
                })
                self._icon = 'mdi:lava-lamp'
                self._rgb_color = [175, 0, 255]
            return
>>>>>>> 2cfbd0dc

        cal_color = [int(round(x*float(brightness)/255))
                     for x in rgb_color]
        self.json_request({
            'command': 'color',
            'priority': self._priority,
<<<<<<< HEAD
            'color': rgb,
=======
            'color': cal_color
>>>>>>> 2cfbd0dc
        })

    def turn_off(self, **kwargs):
        """Disconnect all remotes."""
        self.json_request({'command': 'clearall'})
<<<<<<< HEAD
        self._brightness = 0
=======
        self.json_request({
            'command': 'color',
            'priority': self._priority,
            'color': [0, 0, 0]
        })
>>>>>>> 2cfbd0dc

    def update(self):
        """Get the lights status."""
        # postpone the immediate state check for changes that take time
        if self._skip_update:
            self._skip_update = False
            return
        response = self.json_request({'command': 'serverinfo'})
        if response:
            # workaround for outdated Hyperion
            if 'activeLedColor' not in response['info']:
<<<<<<< HEAD
                hsv = color_util.color_RGB_to_hsv(*self._default_color)
                self._hs_color = hsv[:2]
                self._brightness = hsv[2]
=======
                self._rgb_color = self._default_color
                self._rgb_mem = self._default_color
                self._brightness = 255
                self._icon = 'mdi:lightbulb'
                self._effect = None
>>>>>>> 2cfbd0dc
                return
            # Check if Hyperion is in ambilight mode trough an HDMI grabber
            try:
                active_priority = response['info']['priorities'][0]['priority']
                if active_priority == self._hdmi_priority:
                    self._brightness = 255
                    self._rgb_color = [125, 125, 125]
                    self._icon = 'mdi:video-input-hdmi'
                    self._effect = 'HDMI'
                    return
            except (KeyError, IndexError):
                pass

<<<<<<< HEAD
            if response['info']['activeLedColor'] == []:
                self._brightness = 0
            else:
                rgb =\
                    response['info']['activeLedColor'][0]['RGB Value']
                hsv = color_util.color_RGB_to_hsv(*rgb)
                self._hs_color = hsv[:2]
                self._brightness = hsv[2]
=======
            if not response['info']['activeLedColor']:
                # Get the active effect
                if response['info']['activeEffects']:
                    self._rgb_color = [175, 0, 255]
                    self._icon = 'mdi:lava-lamp'
                    try:
                        s_name = response['info']['activeEffects'][0]["script"]
                        s_name = s_name.split('/')[-1][:-3].split("-")[0]
                        self._effect = [x for x in self._effect_list
                                        if s_name.lower() in x.lower()][0]
                    except (KeyError, IndexError):
                        self._effect = None
                # Bulb off state
                else:
                    self._rgb_color = [0, 0, 0]
                    self._icon = 'mdi:lightbulb'
                    self._effect = None
            else:
                # Get the RGB color
                self._rgb_color =\
                    response['info']['activeLedColor'][0]['RGB Value']
                self._brightness = max(self._rgb_color)
                self._rgb_mem = [int(round(float(x)*255/self._brightness))
                                 for x in self._rgb_color]
                self._icon = 'mdi:lightbulb'
                self._effect = None
>>>>>>> 2cfbd0dc

    def setup(self):
        """Get the hostname of the remote."""
        response = self.json_request({'command': 'serverinfo'})
        if response:
            if self._name == self._host:
                self._name = response['info']['hostname']
            return True
        return False

    def json_request(self, request, wait_for_response=False):
        """Communicate with the JSON server."""
        sock = socket.socket(socket.AF_INET, socket.SOCK_STREAM)
        sock.settimeout(5)

        try:
            sock.connect((self._host, self._port))
        except OSError:
            sock.close()
            return False

        sock.send(bytearray(json.dumps(request) + '\n', 'utf-8'))
        try:
            buf = sock.recv(4096)
        except socket.timeout:
            # Something is wrong, assume it's offline
            sock.close()
            return False

        # Read until a newline or timeout
        buffering = True
        while buffering:
            if '\n' in str(buf, 'utf-8'):
                response = str(buf, 'utf-8').split('\n')[0]
                buffering = False
            else:
                try:
                    more = sock.recv(4096)
                except socket.timeout:
                    more = None
                if not more:
                    buffering = False
                    response = str(buf, 'utf-8')
                else:
                    buf += more

        sock.close()
        return json.loads(response)<|MERGE_RESOLUTION|>--- conflicted
+++ resolved
@@ -11,13 +11,8 @@
 import voluptuous as vol
 
 from homeassistant.components.light import (
-<<<<<<< HEAD
-    ATTR_BRIGHTNESS, ATTR_HS_COLOR, SUPPORT_BRIGHTNESS, SUPPORT_COLOR, Light,
-    PLATFORM_SCHEMA)
-=======
-    ATTR_BRIGHTNESS, ATTR_RGB_COLOR, ATTR_EFFECT, SUPPORT_BRIGHTNESS,
-    SUPPORT_RGB_COLOR, SUPPORT_EFFECT, Light, PLATFORM_SCHEMA)
->>>>>>> 2cfbd0dc
+    ATTR_BRIGHTNESS, ATTR_HS_COLOR, ATTR_EFFECT, SUPPORT_BRIGHTNESS,
+    SUPPORT_COLOR, SUPPORT_EFFECT, Light, PLATFORM_SCHEMA)
 from homeassistant.const import (CONF_HOST, CONF_PORT, CONF_NAME)
 import homeassistant.helpers.config_validation as cv
 import homeassistant.util.color as color_util
@@ -46,11 +41,7 @@
                        'Color traces', 'UDP multicast listener',
                        'UDP listener', 'X-Mas']
 
-<<<<<<< HEAD
-SUPPORT_HYPERION = SUPPORT_BRIGHTNESS | SUPPORT_COLOR
-=======
-SUPPORT_HYPERION = (SUPPORT_RGB_COLOR | SUPPORT_BRIGHTNESS | SUPPORT_EFFECT)
->>>>>>> 2cfbd0dc
+SUPPORT_HYPERION = (SUPPORT_COLOR | SUPPORT_BRIGHTNESS | SUPPORT_EFFECT)
 
 PLATFORM_SCHEMA = PLATFORM_SCHEMA.extend({
     vol.Required(CONF_HOST): cv.string,
@@ -98,10 +89,6 @@
         self._priority = priority
         self._hdmi_priority = hdmi_priority
         self._default_color = default_color
-<<<<<<< HEAD
-        self._hs_color = [0, 0]
-        self._brightness = 0
-=======
         self._rgb_color = [0, 0, 0]
         self._rgb_mem = [0, 0, 0]
         self._brightness = 255
@@ -109,7 +96,6 @@
         self._effect_list = effect_list
         self._effect = None
         self._skip_update = False
->>>>>>> 2cfbd0dc
 
     @property
     def name(self):
@@ -117,25 +103,19 @@
         return self._name
 
     @property
-<<<<<<< HEAD
-    def hs_color(self):
-        """Return last hs color value set."""
-        return self._hs_color
-=======
     def brightness(self):
         """Return the brightness of this light between 0..255."""
         return self._brightness
 
     @property
-    def rgb_color(self):
-        """Return last RGB color value set."""
-        return self._rgb_color
->>>>>>> 2cfbd0dc
+    def hs_color(self):
+        """Return last color value set."""
+        return color_util.color_RGB_to_hs(*self._rgb_color)
 
     @property
     def is_on(self):
         """Return true if not black."""
-        return self._brightness > 0
+        return self._rgb_color != [0, 0, 0]
 
     @property
     def icon(self):
@@ -159,21 +139,8 @@
 
     def turn_on(self, **kwargs):
         """Turn the lights on."""
-<<<<<<< HEAD
         if ATTR_HS_COLOR in kwargs:
-            self._hs_color = kwargs[ATTR_HS_COLOR]
-        elif ATTR_BRIGHTNESS in kwargs:
-            self._brightness = kwargs[ATTR_BRIGHTNESS]
-        else:
-            hsv = color_util.color_RGB_to_hsv(*self._default_color)
-            self._hs_color = hsv[:2]
-            self._brightness = hsv[2]
-
-        rgb = color_util.color_hsv_to_RGB(
-            self._hs_color[0], self._hs_color[1], self._brightness)
-=======
-        if ATTR_RGB_COLOR in kwargs:
-            rgb_color = kwargs[ATTR_RGB_COLOR]
+            rgb_color = color_util.color_hs_to_RGB(*kwargs[ATTR_HS_COLOR])
         elif self._rgb_mem == [0, 0, 0]:
             rgb_color = self._default_color
         else:
@@ -201,32 +168,23 @@
                 self._icon = 'mdi:lava-lamp'
                 self._rgb_color = [175, 0, 255]
             return
->>>>>>> 2cfbd0dc
 
         cal_color = [int(round(x*float(brightness)/255))
                      for x in rgb_color]
         self.json_request({
             'command': 'color',
             'priority': self._priority,
-<<<<<<< HEAD
-            'color': rgb,
-=======
             'color': cal_color
->>>>>>> 2cfbd0dc
         })
 
     def turn_off(self, **kwargs):
         """Disconnect all remotes."""
         self.json_request({'command': 'clearall'})
-<<<<<<< HEAD
-        self._brightness = 0
-=======
         self.json_request({
             'command': 'color',
             'priority': self._priority,
             'color': [0, 0, 0]
         })
->>>>>>> 2cfbd0dc
 
     def update(self):
         """Get the lights status."""
@@ -238,17 +196,11 @@
         if response:
             # workaround for outdated Hyperion
             if 'activeLedColor' not in response['info']:
-<<<<<<< HEAD
-                hsv = color_util.color_RGB_to_hsv(*self._default_color)
-                self._hs_color = hsv[:2]
-                self._brightness = hsv[2]
-=======
                 self._rgb_color = self._default_color
                 self._rgb_mem = self._default_color
                 self._brightness = 255
                 self._icon = 'mdi:lightbulb'
                 self._effect = None
->>>>>>> 2cfbd0dc
                 return
             # Check if Hyperion is in ambilight mode trough an HDMI grabber
             try:
@@ -262,16 +214,6 @@
             except (KeyError, IndexError):
                 pass
 
-<<<<<<< HEAD
-            if response['info']['activeLedColor'] == []:
-                self._brightness = 0
-            else:
-                rgb =\
-                    response['info']['activeLedColor'][0]['RGB Value']
-                hsv = color_util.color_RGB_to_hsv(*rgb)
-                self._hs_color = hsv[:2]
-                self._brightness = hsv[2]
-=======
             if not response['info']['activeLedColor']:
                 # Get the active effect
                 if response['info']['activeEffects']:
@@ -298,7 +240,6 @@
                                  for x in self._rgb_color]
                 self._icon = 'mdi:lightbulb'
                 self._effect = None
->>>>>>> 2cfbd0dc
 
     def setup(self):
         """Get the hostname of the remote."""
